--- conflicted
+++ resolved
@@ -2553,39 +2553,6 @@
     if whtsuff is not None:
         whtfits.close()
 
-<<<<<<< HEAD
-# -----------------------------------------------------------------------
-
-
-def open_fits(infile, mode='copyonwrite'):
-    """
-    Opens a fits file, allowing for the possibility of the missing end that
-    plagues some of the NIR instruments on Keck.
-
-    Inputs:
-        infile - input file name
-        mode    - [OPTIONAL] mode of opening the file.  Note that the default
-                    value ('copyonwrite') is the pyfits default value.  Look at
-                    the help information for pyfits open for other options.
-    """
-
-    try:
-        hdulist = pf.open(infile, mode=mode)
-    except IOError:
-        try:
-            """ Try to get rid of read-in warnings """
-            import warnings
-            warnings.filterwarnings('ignore')
-            hdulist = pf.open(infile, mode=mode, ignore_missing_end=True)
-        except IOError:
-            print('')
-            print('ERROR. Could not open fits file %s' % infile)
-            raise IOError
-
-    return hdulist
-
-=======
->>>>>>> 697b346b
 # ---------------------------------------------------------------------------
 
 
